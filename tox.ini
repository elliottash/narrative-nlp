--- conflicted
+++ resolved
@@ -34,19 +34,12 @@
     ipython
     ipykernel
 commands = 
-<<<<<<< HEAD
-=======
     python -m spacy download en_core_web_sm
     python -m nltk.downloader punkt wordnet stopwords averaged_perceptron_tagger
 
->>>>>>> 2f0a3013
 
 [flake8]
 ignore = E203, E501 
 
 [pycodestyle]
-<<<<<<< HEAD
-ignore = E203, E501 
-=======
-ignore = E203, E501  
->>>>>>> 2f0a3013
+ignore = E203, E501  